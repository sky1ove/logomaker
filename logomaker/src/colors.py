from __future__ import division
import numpy as np
import pandas as pd
from matplotlib.colors import to_rgb
import warnings
from logomaker.src.error_handling import check
from logomaker.src.matrix import ALPHABET_DICT

# Sets default color schemes specified sets of characters
CHARS_TO_COLORS_DICT = {
    tuple('ACGT'): 'classic',
    tuple('ACGU'): 'classic',
    tuple('ACDEFGHIKLMNPQRSTVWY'): 'weblogo_protein',
}

weblogo_blue = [.02, .09, .74]
weblogo_pink = [.83, .11, .75]
weblogo_green = [.13, .83, .15]
weblogo_red = [.83, .04, .08]
weblogo_black = [0, 0, 0]


# COLOR_SCHEME_DICT provides a default set of logo colorschemes
# that can be passed to the 'color_scheme' argument of Logo()
three_ones = np.ones(3)
COLOR_SCHEME_DICT = {
    'classic': {
        'G': [1, .65, 0],
        'TU': [1, 0, 0],
        'C': [0, 0, 1],
        'A': [0, .5, 0]
    },

    'grays': {
        'A': .2 * three_ones,
        'C': .4 * three_ones,
        'G': .6 * three_ones,
        'TU': .8 * three_ones
    },

    'base_pairing': {
        'TAU': [1, .55, 0],
        'GC': [0, 0, 1]
    },

    # Suggested by Ryan Z. Friedman
    # https://twitter.com/rfriedman22/status/1085722502649786368
    'colorblind_safe': {
        'A': '#009980',
        'C': '#59B3E6',
        'G': '#E69B04',
        'TU': '#1A1A1A'
    },

    # Weblogo: http://weblogo.berkeley.edu/examples.html
    # BlockLogo: http://research4.dfci.harvard.edu/cvc/blocklogo/HTML/examples.php
    'weblogo_protein': {
        'RHK' : weblogo_blue, # positive charge
        'DE' : weblogo_red, # negative charge
        'QN' : weblogo_pink, # polar uncharged long
        'GCSTY' : weblogo_green, # polar uncharged short and special cases (???)
        'ILMAFVPW' : weblogo_black # hydrophobic
    },

    # Skylign: http://skylign.org/logo/example
    'skylign_protein': {
        'F': [.16, .99, .18],
        'Y': [.04, .40, .05],
        'L': [.99, .60, .25],
        'V': [1.0, .80, .27],
        'I': [.80, .60, .24],
        'H': [.40, .02, .20],
        'W': [.42, .79, .42],
        'A': [.99, .60, .42],
        'S': [.04, .14, .98],
        'T': [.17, 1.0, 1.0],
        'M': [.80, .60, .80],
        'N': [.21, .40, .40],
        'Q': [.40, .41, .79],
        'R': [.59, .02, .04],
        'K': [.40, .20, .03],
        'E': [.79, .04, .22],
        'G': [.95, .94, .22],
        'D': [.99, .05, .11],
        'P': [.10, .61, .99],
        'C': [.09, .60, .60]
    },

    # dmslogo: https://jbloomlab.github.io/dmslogo/dmslogo.colorschemes.html
    'dmslogo_charge': {
        'A': '#000000',
        'C': '#000000',
        'D': '#0000FF',
        'E': '#0000FF',
        'F': '#000000',
        'G': '#000000',
        'H': '#FF0000',
        'I': '#000000',
        'K': '#FF0000',
        'L': '#000000',
        'M': '#000000',
        'N': '#000000',
        'P': '#000000',
        'Q': '#000000',
        'R': '#FF0000',
        'S': '#000000',
        'T': '#000000',
        'V': '#000000',
        'W': '#000000',
        'Y': '#000000'
    },

    # dmslogo: https://jbloomlab.github.io/dmslogo/dmslogo.colorschemes.html
    'dmslogo_funcgroup': {
        'A': '#f76ab4',
        'C': '#ff7f00',
        'D': '#e41a1c',
        'E': '#e41a1c',
        'F': '#84380b',
        'G': '#f76ab4',
        'H': '#3c58e5',
        'I': '#12ab0d',
        'K': '#3c58e5',
        'L': '#12ab0d',
        'M': '#12ab0d',
        'N': '#972aa8',
        'P': '#12ab0d',
        'Q': '#972aa8',
        'R': '#3c58e5',
        'S': '#ff7f00',
        'T': '#ff7f00',
        'V': '#12ab0d',
        'W': '#84380b',
        'Y': '#84380b'
    },

    'hydrophobicity': {
        'RKDENQ': [0, 0, 1],
        'SGHTAP': [0, .5, 0],
        'YVMCLFIW': [0, 0, 0]
    },

    'chemistry': {
        'GSTYC': [0, .5, 0],
        'QN': [.5, 0, .5],
        'KRH': [0, 0, 1],
        'DE': [1, 0, 0],
        'AVLIPWFM': [0, 0, 0]
    },

    'charge': {
        'KRH': [0, 0, 1],
        'DE': [1, 0, 0],
        'GSTYCQNAVLIPWFM': [.5, .5, .5]
    },

    'NajafabadiEtAl2017': {
        'DEC': [.42, .16, .42],
        'PG': [.47, .47, 0.0],
        'MIWALFV': [.13, .35, .61],
        'NTSQ': [.25, .73, .28],
        'RK': [.74, .18, .12],
        'HY': [.09, .47, .46],
    },
}

def list_color_schemes():
    """
    Provides user with a list of valid color_schemes built into Logomaker.

    returns
    -------
    colors_df: (dataframe)
        A pandas dataframe listing each color_scheme and the corresponding
        set of characters for which colors are specified.
    """

    names = list(COLOR_SCHEME_DICT.keys())
    colors_df = pd.DataFrame()
    for i, name in enumerate(names):
        color_scheme = COLOR_SCHEME_DICT[name]
        characters = list(''.join(list(color_scheme.keys())))
        characters.sort()
        colors_df.loc[i, 'color_scheme'] = name
        colors_df.loc[i, 'characters'] = ''.join(characters)

    return colors_df


def _restrict_dict(in_dict, keys_to_keep):
    """ Restricts a in_dict to keys that fall within keys_to_keep. """
    return dict([(k, v) for k, v in in_dict.items() if k in keys_to_keep])


def _expand_color_dict(color_dict):
    """ Expands the string keys in color_dict, returning new_dict that has
    the same values but whose keys are single characters. These single
    characters are both uppercase and lowercase versions of the characters
    in the color_dict keys. """
    new_dict = {}
    for key in color_dict.keys():
        value = color_dict[key]
        for char in key:
            new_dict[char.upper()] = value
            new_dict[char.lower()] = value
    return new_dict


def get_rgb(color_spec):
    """
    Safely returns an RGB np.ndarray given a valid color specification
    """

    # TODO: the following code should be reviewed for edge-cases:
    # initalizing rgb to handle referenced before assignment type error
    rgb = None

    # If color specification is a string
    if isinstance(color_spec, str):
        try:
            rgb = np.array(to_rgb(color_spec))

        # This will trigger if to_rgb does not recognize color_spec.
        # In this case, raise an error to user.
        except:
            check(False, 'invalid choice: color_spec=%s' % color_spec)

    # Otherwise, if color_specification is array-like, it should
    # specify RGB values; convert to np.ndarray
    elif isinstance(color_spec, (list, tuple, np.ndarray)):

        # color_spec must have length 3 to be RGB
        check(len(color_spec) == 3,
              'color_scheme, if array, must be of length 3.')

        # color_spec must only contain numbers between 0 and 1
        check(all(0 <= x <= 1 for x in color_spec),
              'Values of color_spec must be between 0 and 1 inclusive.')

        # Cast color_spec as RGB
        rgb = np.array(color_spec)

    # Otherwise, throw error
    else:
        check(False, 'type(color_spec) = %s is invalid.' % type(color_spec))

    # Return RGB as an np.ndarray
    return rgb


def get_color_dict(color_scheme, chars):
    """
    Return a color_dict constructed from a user-specified color_scheme and
    a list of characters
    """

    # Check that chars is a list
    check(isinstance(chars, (str, list, tuple, np.ndarray)),
          "chars must be a str or be array-like")

    # Check that chars has length of at least 1
    check(len(chars) >= 1, 'chars must have length >= 1')

    # Sort characters
    chars = list(chars)
    chars.sort()

    # Check that all entries in chars are strings of length 1
    for i, c in enumerate(chars):
        c = str(c) # convert from unicode to string to work with python 2
        check(isinstance(c, str) and len(c)==1,
              'entry number %d in chars is %s; ' % (i, repr(c)) +
              'must instead be a single character')

    # if color_scheme is None, choose default based on chars
    if color_scheme is None:
        key = tuple(chars)
        color_scheme = CHARS_TO_COLORS_DICT.get(key, 'gray')
        color_dict = get_color_dict(color_scheme, chars)

    # otherwise, if color_scheme is a dictionary
    elif isinstance(color_scheme, dict):

        # make sure all the keys are strings
        for key in color_scheme.keys():
            check(isinstance(key, str),
                  'color_scheme dict contains a key (%s) ' % repr(key) +
                  'that is not of type str.')

        # expand the dictionary
        color_dict = _expand_color_dict(color_scheme)

        # set all values to rgb
        for key in color_dict.keys():
            color_dict[key] = to_rgb(color_dict[key])


    # otherwise, if color_scheme is a string, it must either be a valid key in
    # COLOR_SCHEME_DICT or a named matplotlib color
    elif isinstance(color_scheme, str):

        # If a valid key, get the color scheme dict and expand
        if color_scheme in COLOR_SCHEME_DICT.keys():
            tmp_dict = COLOR_SCHEME_DICT[color_scheme]
            color_dict = _expand_color_dict(tmp_dict)

            # Force each color to rgb
            for c in color_dict.keys():
                color = color_dict[c]
                rgb = to_rgb(color)
                color_dict[c] = np.array(rgb)

        # Otherwise, try to convert color_scheme to RGB value, then create
        # color_dict using keys from chars and setting all values to RGB value.
        else:
            try:
                rgb = to_rgb(color_scheme)
                color_dict = dict([(c, rgb) for c in chars])

            # This will trigger if to_rgb does not recognize color_scheme.
            # In this case, raise an error to user.
            except:
                check(False, 'invalid choice: color_scheme=%s' % color_scheme)

    # Otherwise, if color_scheme is array-like, it should be an RGB value
    elif isinstance(color_scheme, (list, tuple, np.ndarray)):

        # color_scheme must have length 3 to be RGB
        check(len(color_scheme) == 3,
              'color_scheme, if array, must be of length 3.')

        # Cast color_scheme as RGB
        rgb = np.ndarray(color_scheme)

        # Construct color_dict with rgb as value for every character in chars
        color_dict = dict([(c, rgb) for c in chars])

    # Otherwise, raise error
    else:
        check(False,
              'Error: color_scheme has invalid type %s'
              % type(color_scheme))

    # If all the characters in chars are not also within the keys of color_dict,
    # add them with color 'black'
    if not set(chars) <= set(color_dict.keys()):
        for c in chars:
            if not c in color_dict:
<<<<<<< HEAD
                check(False,
                      " Warning: Character '%s' is not in color_dict. " % c +
                      "Using black.",
                      warn=True)
=======
                warnings.warn(" Warning: Character '%s' is not in color_dict. " % c +
                      "Using black.")
>>>>>>> 6e4406b9
                color_dict[c] = to_rgb('black')
    return color_dict

<|MERGE_RESOLUTION|>--- conflicted
+++ resolved
@@ -346,15 +346,10 @@
     if not set(chars) <= set(color_dict.keys()):
         for c in chars:
             if not c in color_dict:
-<<<<<<< HEAD
                 check(False,
                       " Warning: Character '%s' is not in color_dict. " % c +
                       "Using black.",
                       warn=True)
-=======
-                warnings.warn(" Warning: Character '%s' is not in color_dict. " % c +
-                      "Using black.")
->>>>>>> 6e4406b9
                 color_dict[c] = to_rgb('black')
     return color_dict
 
